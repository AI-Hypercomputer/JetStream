--- conflicted
+++ resolved
@@ -72,14 +72,8 @@
 from jetstream.core.proto import jetstream_pb2_grpc
 from jetstream.engine.token_utils import load_vocab
 import numpy as np
-<<<<<<< HEAD
 from tqdm.asyncio import tqdm  # pytype: disable=pyi-error
-=======
-import tensorflow as tf
-import tensorflow_text as tftxt
-from tqdm.asyncio import tqdm
 from eval_accuracy import eval_accuracy
->>>>>>> 565a326e
 
 
 @dataclass
