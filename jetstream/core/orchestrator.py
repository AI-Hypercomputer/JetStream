--- conflicted
+++ resolved
@@ -774,13 +774,10 @@
             request.enqueue_samples(results)
             if request.complete.all():
               if self._metrics_collector:
-<<<<<<< HEAD
                 self._metrics_collector.get_request_output_length().observe(
                     result_tokens.get_result_at_slot(slot).lengths
                 )
-=======
                 self._metrics_collector.get_request_success_count_metric().inc()
->>>>>>> 64ff9eae
               request.return_channel.close()
               # Place the slot back on the free queue.
               my_live_requests[slot] = None
