--- conflicted
+++ resolved
@@ -16,13 +16,9 @@
 
 import os
 import shortuuid
-<<<<<<< HEAD
-from prometheus_client import Gauge, Histogram
+from prometheus_client import Counter, Gauge, Histogram
 
 from jetstream.engine.token_utils import DEFAULT_PREFILL_BUCKETS
-=======
-from prometheus_client import Counter, Gauge
->>>>>>> 64ff9eae
 
 
 class JetstreamMetricsCollector:
@@ -61,7 +57,6 @@
       documentation="Total time taken to start the Jetstream server",
       labelnames=["id"],
   )
-<<<<<<< HEAD
   _request_input_length = Histogram(
       name="jetstream_request_input_length",
       documentation="Number of input tokens per request",
@@ -94,12 +89,10 @@
           1000000,
           2000000,
       ],
-=======
   _request_success_count = Counter(
       name="jetstream_request_success_count",
       documentation="Number of requests successfully completed",
       labelnames=["id"],
->>>>>>> 64ff9eae
   )
 
   def get_prefill_backlog_metric(self):
@@ -117,13 +110,11 @@
   def get_server_startup_latency_metric(self):
     return self._server_startup_latency.labels(id=self._id)
 
-<<<<<<< HEAD
   def get_request_input_length(self):
     return self._request_input_length.labels(id=self._id)
 
   def get_request_output_length(self):
     return self._request_output_length.labels(id=self._id)
-=======
+
   def get_request_success_count_metric(self):
-    return self._request_success_count.labels(id=self._id)
->>>>>>> 64ff9eae
+    return self._request_success_count.labels(id=self._id)