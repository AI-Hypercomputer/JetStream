# Copyright 2024 Google LLC
#
# Licensed under the Apache License, Version 2.0 (the "License");
# you may not use this file except in compliance with the License.
# You may obtain a copy of the License at
#
#     http://www.apache.org/licenses/LICENSE-2.0
#
# Unless required by applicable law or agreed to in writing, software
# distributed under the License is distributed on an "AS IS" BASIS,
# WITHOUT WARRANTIES OR CONDITIONS OF ANY KIND, either express or implied.
# See the License for the specific language governing permissions and
# limitations under the License.

"""Tests gRPC server end-to-end.

See orchestrator test for why these characters specifically will be the
response.
"""

import http
from typing import Any, Type
import unittest

import requests

from parameterized import parameterized
import grpc
from jetstream.core import config_lib
from jetstream.core import server_lib
from jetstream.core.proto import jetstream_pb2
from jetstream.core.proto import jetstream_pb2_grpc
import portpicker


class ServerTest(unittest.IsolatedAsyncioTestCase):

  @parameterized.expand(
      [
          # Uses weight 2 for prefill, 4 for decode.
          (
              config_lib.CPUTestServer,
              ["Ċ", "Ō", "Ɵ", ""],
              [266, 332, 415, None],
              [None, None],
          ),
          # Uses the same prefill / generate weights (2).
          (
              config_lib.InterleavedCPUTestServer,
              ["Ċ", "Ə", "ɖ", ""],
              [266, 399, 598, None],
              [None],
          ),
      ]
  )
  async def test_server(
      self,
      config: Type[config_lib.ServerConfig],
      expected_text: list[str],
      expected_token_ids: list[int | None],
      devices: list[Any],
  ):
    """Sets up a server and requests token responses."""
    ######################### Server side ######################################
    port = portpicker.pick_unused_port()
    metrics_port = portpicker.pick_unused_port()

    print("port: " + str(port))
    print("metrics port: " + str(metrics_port))
    credentials = grpc.local_server_credentials()

    server = server_lib.run(
        port=port,
        config=config,
        devices=devices,
        credentials=credentials,
        metrics_server_config=config_lib.MetricsServerConfig(port=metrics_port),
    )
    ###################### Requester side ######################################
    async with grpc.aio.secure_channel(
        f"localhost:{port}", grpc.local_channel_credentials()
    ) as channel:
      stub = jetstream_pb2_grpc.OrchestratorStub(channel)

      # The string representation of np.array([[65, 66]]), [2] will be prepended
      # as BOS
      text = "AB"
      request = jetstream_pb2.DecodeRequest(
          session_cache="",
          text_content=jetstream_pb2.DecodeRequest.TextContent(text=text),
          priority=1,
          max_tokens=3,
      )
      iterator = stub.Decode(request)
      counter = 0
      async for resp in iterator:
        output_text = resp.stream_content.samples[0].text
        token_ids = resp.stream_content.samples[0].token_ids
        output_token_id = token_ids[0] if len(token_ids) > 0 else None
        print(f"actual output: {output_text=} {output_token_id=}")
        assert output_text == expected_text[counter]
        assert output_token_id == expected_token_ids[counter]
        counter += 1
      server.stop()

<<<<<<< HEAD
    async with requests.get(f"localhost:{metrics_port}") as response:
      assert response.status_code == requests.status_codes.codes["ok"]


if __name__ == "__main__":
  unittest.main()
=======
  def test_get_devices(self):
    assert len(server_lib.get_devices()) == 1
>>>>>>> 8128c8a5
<|MERGE_RESOLUTION|>--- conflicted
+++ resolved
@@ -103,14 +103,10 @@
         counter += 1
       server.stop()
 
-<<<<<<< HEAD
+
     async with requests.get(f"localhost:{metrics_port}") as response:
       assert response.status_code == requests.status_codes.codes["ok"]
 
 
-if __name__ == "__main__":
-  unittest.main()
-=======
   def test_get_devices(self):
-    assert len(server_lib.get_devices()) == 1
->>>>>>> 8128c8a5
+    assert len(server_lib.get_devices()) == 1