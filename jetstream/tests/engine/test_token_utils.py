--- conflicted
+++ resolved
@@ -82,8 +82,6 @@
       seqio_t = self.jt_tokenizer.vocab.tokenizer.decode([n])
       self.assertEqual(sp_t, seqio_t)
 
-<<<<<<< HEAD
-=======
   def test_underscore_in_output(self):
     self.setup()
     n = 21326
@@ -131,7 +129,6 @@
     )
     self.assertEqual(true_length, expected_true_length)
 
->>>>>>> 565a326e
 
 if __name__ == "__main__":
   unittest.main()