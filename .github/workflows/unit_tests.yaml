# Copyright 2024 Google LLC
#
# Licensed under the Apache License, Version 2.0 (the "License");
# you may not use this file except in compliance with the License.
# You may obtain a copy of the License at
#
#     http://www.apache.org/licenses/LICENSE-2.0
#
# Unless required by applicable law or agreed to in writing, software
# distributed under the License is distributed on an "AS IS" BASIS,
# WITHOUT WARRANTIES OR CONDITIONS OF ANY KIND, either express or implied.
# See the License for the specific language governing permissions and
# limitations under the License.

# This workflow will install Python dependencies, run tests and lint with a variety of Python versions
# For more information see: https://docs.github.com/en/actions/automating-builds-and-tests/building-and-testing-python

name: Unit Tests

on:
  pull_request:
  push:
    branches: [ "main" ]
  workflow_dispatch:
  schedule:
    # Run the job every 12 hours
    - cron:  '0 */12 * * *'

jobs:
  py:
    name: "Python type/lint/format checks"
    strategy:
      matrix:
        os: [ubuntu-20.04]
        python-version: ['3.10']
    runs-on: ${{ matrix.os }}
    steps:
    - name: Checkout
      uses: actions/checkout@v4
    - name: Setup Python
      uses: actions/setup-python@v4
      with:
        python-version: ${{ matrix.python-version }}
    - name: Install Dependencies
      run: make install-deps
    - name: Typecheck the code with pytype
<<<<<<< HEAD
      run: |
        pytype --jobs auto --exclude "jetstream/engine/implementations/*" --disable=import-error,module-attr jetstream/ benchmarks/
=======
      run: make type-check
>>>>>>> d681995d
    - name: Analysing the code with pylint
      run: make linter-check
    - name: Format check with pyink
      run: make format-check

  cpu:
    name: "JetStream unit tests"
    strategy:
      matrix:
        os: [ubuntu-20.04]
        python-version: ['3.10']
    runs-on: ${{ matrix.os }}
    steps:
    - name: Checkout
      uses: actions/checkout@v4
    - name: Setup Python
      uses: actions/setup-python@v4
      with:
        python-version: ${{ matrix.python-version }}
    - name: Install Dependencies
      run: make install-deps
    - name: Run all unit tests in JetStream (jetstream/tests)
      run: make unit-tests
    - name: Create test coverage report
      run: make check-test-coverage<|MERGE_RESOLUTION|>--- conflicted
+++ resolved
@@ -44,12 +44,7 @@
     - name: Install Dependencies
       run: make install-deps
     - name: Typecheck the code with pytype
-<<<<<<< HEAD
-      run: |
-        pytype --jobs auto --exclude "jetstream/engine/implementations/*" --disable=import-error,module-attr jetstream/ benchmarks/
-=======
       run: make type-check
->>>>>>> d681995d
     - name: Analysing the code with pylint
       run: make linter-check
     - name: Format check with pyink
